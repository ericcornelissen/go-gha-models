// SPDX-License-Identifier: BSD-2-Clause

package gha

import (
	"fmt"

	"gopkg.in/yaml.v3"
)

// Workflow is a model of a GitHub Actions workflow.
type Workflow struct {
<<<<<<< HEAD
	Name        string            `yaml:"name,omitempty"`
	RunName     string            `yaml:"run-name,omitempty"`
	Concurrency Concurrency       `yaml:"concurrency,omitempty"`
	Defaults    Defaults          `yaml:"defaults,omitempty"`
	Env         map[string]string `yaml:"env,omitempty"`
	Jobs        map[string]Job    `yaml:"jobs"`
}

// Concurrency is a model of a GitHub Actions `concurrency:` object.
type Concurrency struct {
	CancelInProgress bool
	Group            string
}

// Defaults is a model of a GitHub Actions `defaults:` object.
type Defaults struct {
	Run DefaultsRun
}

type DefaultsRun struct {
	Shell            string
	WorkingDirectory string
=======
	Name string         `yaml:"name,omitempty"`
	Jobs map[string]Job `yaml:"jobs"`
>>>>>>> da5f837f
}

// Job is a model of a workflow job.
type Job struct {
	Name  string `yaml:"name,omitempty"`
	Steps []Step `yaml:"steps"`
}

// ParseWorkflow parses a GitHub Actions workflow into a [Workflow].
func ParseWorkflow(data []byte) (Workflow, error) {
	var workflow Workflow
	if err := yaml.Unmarshal(data, &workflow); err != nil {
		return workflow, fmt.Errorf("could not parse workflow: %v", err)
	}

	return workflow, nil
}<|MERGE_RESOLUTION|>--- conflicted
+++ resolved
@@ -10,7 +10,6 @@
 
 // Workflow is a model of a GitHub Actions workflow.
 type Workflow struct {
-<<<<<<< HEAD
 	Name        string            `yaml:"name,omitempty"`
 	RunName     string            `yaml:"run-name,omitempty"`
 	Concurrency Concurrency       `yaml:"concurrency,omitempty"`
@@ -21,22 +20,18 @@
 
 // Concurrency is a model of a GitHub Actions `concurrency:` object.
 type Concurrency struct {
-	CancelInProgress bool
-	Group            string
+	CancelInProgress bool   `yaml:"cancel-in-progress,omitempty"`
+	Group            string `yaml:"group,omitempty"`
 }
 
 // Defaults is a model of a GitHub Actions `defaults:` object.
 type Defaults struct {
-	Run DefaultsRun
+	Run DefaultsRun `yaml:"run,omitempty"`
 }
 
 type DefaultsRun struct {
-	Shell            string
-	WorkingDirectory string
-=======
-	Name string         `yaml:"name,omitempty"`
-	Jobs map[string]Job `yaml:"jobs"`
->>>>>>> da5f837f
+	Shell            string `yaml:"shell,omitempty"`
+	WorkingDirectory string `yaml:"working-directory,omitempty"`
 }
 
 // Job is a model of a workflow job.
